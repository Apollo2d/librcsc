--- conflicted
+++ resolved
@@ -1,4 +1,3 @@
-<<<<<<< HEAD
 2017-06-17  Hidehisa Akiyama  <akky@users.sourceforge.jp>
 
 	* rcsc/common/logger.h:
@@ -7,12 +6,11 @@
 	* rcsc/player/player_config.h:
 	- Logger::TRAININGを追加．デバッグログファイルに訓練データを書き込
 	む場合の利用を想定
-=======
+
 2017-06-14  Hidehisa Akiyama  <akky@users.sourceforge.jp>
 
 	* rcsc/formation/sample_data.cpp:
 	- データ追加確認用メッセージをコメントアウト
->>>>>>> d24ce7c3
 
 2017-04-13  Hidehisa Akiyama  <akky@users.sourceforge.jp>
 
